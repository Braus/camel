/**
 * Licensed to the Apache Software Foundation (ASF) under one or more
 * contributor license agreements.  See the NOTICE file distributed with
 * this work for additional information regarding copyright ownership.
 * The ASF licenses this file to You under the Apache License, Version 2.0
 * (the "License"); you may not use this file except in compliance with
 * the License.  You may obtain a copy of the License at
 *
 *      http://www.apache.org/licenses/LICENSE-2.0
 *
 * Unless required by applicable law or agreed to in writing, software
 * distributed under the License is distributed on an "AS IS" BASIS,
 * WITHOUT WARRANTIES OR CONDITIONS OF ANY KIND, either express or implied.
 * See the License for the specific language governing permissions and
 * limitations under the License.
 */
package org.apache.camel.blueprint;

import java.lang.reflect.Modifier;
import java.util.List;
import java.util.Set;

import org.apache.camel.RoutesBuilder;
import org.apache.camel.spi.PackageScanClassResolver;
import org.osgi.service.blueprint.container.BlueprintContainer;
import org.osgi.service.blueprint.reflect.BeanMetadata;
import org.slf4j.Logger;
import org.slf4j.LoggerFactory;

/**
 * A helper class which will find all {@link org.apache.camel.builder.RouteBuilder} instances on the classpath
 *
 * @version 
 */
public class PackageScanRouteBuilderFinder {
    private static final transient Logger LOG = LoggerFactory.getLogger(PackageScanRouteBuilderFinder.class);
    private final BlueprintCamelContext camelContext;
    private final String[] packages;
    private final PackageScanClassResolver resolver;
    private final BlueprintContainer blueprintContainer;

    public PackageScanRouteBuilderFinder(BlueprintCamelContext camelContext, String[] packages, ClassLoader classLoader,
                                         PackageScanClassResolver resolver) {
        this.camelContext = camelContext;
        this.blueprintContainer = camelContext.getBlueprintContainer();
        this.packages = packages;
        this.resolver = resolver;
        // add our provided loader as well
        resolver.addClassLoader(classLoader);
    }

    /**
     * Appends all the {@link org.apache.camel.builder.RouteBuilder} instances that can be found on the classpath
     */
    public void appendBuilders(List<RoutesBuilder> list) throws IllegalAccessException, InstantiationException {
        Set<Class<?>> classes = resolver.findImplementations(RoutesBuilder.class, packages);
        for (Class<?> aClass : classes) {
            LOG.trace("Found RouteBuilder class: {}", aClass);

            // certain beans should be ignored
            if (shouldIgnoreBean(aClass)) {
                LOG.debug("Ignoring RouteBuilder class: {}", aClass);
                continue;
            }

            if (!isValidClass(aClass)) {
                LOG.debug("Ignoring invalid RouteBuilder class: {}", aClass);
                continue;
            }

            // type is valid so create and instantiate the builder
            RoutesBuilder builder = instantiateBuilder(aClass);
            LOG.debug("Adding instantiated RouteBuilder: {}", builder);
            list.add(builder);
        }
    }

    /**
     * Allows for ignoring beans that are explicitly configured in the Spring XML files
     */
    protected boolean shouldIgnoreBean(Class<?> type) {
        for (Object metadataObject : blueprintContainer.getMetadata(BeanMetadata.class)) {
            BeanMetadata metadata = (BeanMetadata) metadataObject;
            if (BeanMetadata.SCOPE_SINGLETON.equals(metadata.getScope())) {
                Object bean = blueprintContainer.getComponentInstance(metadata.getId());
                if (type.isInstance(bean)) {
                    return true;
                }
            }
        }
        return false;
    }

    /**
     * Returns <tt>true</tt>if the class is a public, non-abstract class
     */
<<<<<<< HEAD
    protected boolean isValidClass(Class<?> type) {
=======
    protected boolean isValidClass(Class type) {
>>>>>>> d8afb789
        // should skip non public classes
        if (!Modifier.isPublic(type.getModifiers())) {
            return false;
        }

        if (!Modifier.isAbstract(type.getModifiers()) && !type.isInterface()) {
            return true;
        }
        return false;
    }

    protected RoutesBuilder instantiateBuilder(Class<?> type) throws IllegalAccessException, InstantiationException {
        return (RoutesBuilder) camelContext.getInjector().newInstance(type);
    }
}<|MERGE_RESOLUTION|>--- conflicted
+++ resolved
@@ -54,7 +54,7 @@
      */
     public void appendBuilders(List<RoutesBuilder> list) throws IllegalAccessException, InstantiationException {
         Set<Class<?>> classes = resolver.findImplementations(RoutesBuilder.class, packages);
-        for (Class<?> aClass : classes) {
+        for (Class aClass : classes) {
             LOG.trace("Found RouteBuilder class: {}", aClass);
 
             // certain beans should be ignored
@@ -94,11 +94,7 @@
     /**
      * Returns <tt>true</tt>if the class is a public, non-abstract class
      */
-<<<<<<< HEAD
-    protected boolean isValidClass(Class<?> type) {
-=======
     protected boolean isValidClass(Class type) {
->>>>>>> d8afb789
         // should skip non public classes
         if (!Modifier.isPublic(type.getModifiers())) {
             return false;
@@ -110,7 +106,8 @@
         return false;
     }
 
-    protected RoutesBuilder instantiateBuilder(Class<?> type) throws IllegalAccessException, InstantiationException {
+    @SuppressWarnings("unchecked")
+    protected RoutesBuilder instantiateBuilder(Class type) throws IllegalAccessException, InstantiationException {
         return (RoutesBuilder) camelContext.getInjector().newInstance(type);
     }
 }